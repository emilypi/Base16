--- conflicted
+++ resolved
@@ -44,13 +44,8 @@
 
   build-depends:
       base        >=4.10    && <5
-<<<<<<< HEAD
     , bytestring  >=0.10    && <0.12
-    , deepseq     >=1.4.3.0 && <1.4.5.0
-=======
-    , bytestring  ^>=0.10
     , deepseq     ^>=1.4
->>>>>>> e7d99ccc
     , primitive   >=0.6     && <0.8
     , text        ^>=1.2
     , text-short  ^>=0.1
